--- conflicted
+++ resolved
@@ -1,52 +1,50 @@
 # master
 
-<<<<<<< HEAD
+# 2.13.0
+
+* Add the ability to disable the render monkey patch on < Rails 6.1 and include the `render_component` method to `ActionView` and `ActionController` which can be used for rendering components instead of `render`. Furthermore the method `render_component_to_string` is included in `ActionController` for rendering a component as string.
+
+    *Johannes Engl*
+
+# 2.12.0
+
+* Implement Slots as potential successor to Content Areas.
+
+    *Jens Ljungblad, Brian Bugh, Jon Palmer, Joel Hawksley*
+
+# 2.11.1
+
+* Fix kwarg warnings in Ruby 2.7.
+
+    *Joel Hawksley*
+
+# 2.11.0
+
+* Ensure Rails configuration is available within components.
+
+    *Trevor Broaddus*
+
+* Fix bug where global Rails helpers are inaccessible from nested components. Before, `helpers` was pointing to parent component.
+
+    *Franco Sebregondi*
+
+# 2.10.0
+
+* Raise an `ArgumentError` with a helpful message when Ruby cannot parse a component class.
+
+    *Max Beizer*
+
+# 2.9.0
+
+* Cache components per-request in development, preventing unnecessary recompilation during a single request.
+
+    *Felipe Sateler*
+
 # 2.8.0
 
-* Add the ability to disable the render monkey patch on < Rails 6.1 and include the `render_component` method to `ActionView` and `ActionController` which can be used for rendering components instead of `render`. Furthermore the method `render_component_to_string` is included in `ActionController` for rendering a component as string.
-
-    *Johannes Engl*
-=======
-# 2.12.0
-
-* Implement Slots as potential successor to Content Areas.
-
-    *Jens Ljungblad, Brian Bugh, Jon Palmer, Joel Hawksley*
-
-# 2.11.1
-
-* Fix kwarg warnings in Ruby 2.7.
-
-    *Joel Hawksley*
-
-# 2.11.0
-
-* Ensure Rails configuration is available within components.
-
-    *Trevor Broaddus*
-
-* Fix bug where global Rails helpers are inaccessible from nested components. Before, `helpers` was pointing to parent component.
-
-    *Franco Sebregondi*
-
-# 2.10.0
-
-* Raise an `ArgumentError` with a helpful message when Ruby cannot parse a component class.
-
-    *Max Beizer*
-
-# 2.9.0
-
-* Cache components per-request in development, preventing unnecessary recompilation during a single request.
-
-    *Felipe Sateler*
-
-# 2.8.0
-
 * Add `before_render`, deprecating `before_render_check`.
 
     *Joel Hawksley*
->>>>>>> 33648bc6
 
 # 2.7.0
 
