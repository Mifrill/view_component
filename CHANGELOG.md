--- conflicted
+++ resolved
@@ -1,14 +1,12 @@
 # master
 
-<<<<<<< HEAD
 * Add `CollectionIteration` class for iteration convenience methods.
 
     *Frank S*
-=======
+
 * Declare explicit dependency on `activesupport`.
 
     *Richard Macklin*
->>>>>>> 04ca642b
 
 * Remove `autoload`s of internal modules (`Previewable`, `RenderMonkeyPatch`, `RenderingMonkeyPatch`).
 
