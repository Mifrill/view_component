# CHANGELOG

<<<<<<< HEAD
## master

## 2.18.2
=======
* Fix uninitialized constant error from `with_collection` when `eager_load` is disabled.

    *Josh Gross*

# 2.18.2
>>>>>>> 04f5cd78

* Raise an error if controller or view context is accessed during initialize as they are only available in render.

    *Julian Nadeau*

* Collate test coverage across CI builds, ensuring 100% test coverage.

    *Joel Hawksley*

## 2.18.1

* Fix bug where previews didn't work when monkey patch was disabled.

    *Mixer Gutierrez*

## 2.18.0

* Fix auto-loading of previews (changes no longer require a server restart)

    *Matt Brictson*

* Add `default_preview_layout` configuration option to load custom app/views/layouts.

    *Jared White, Juan Manuel Ramallo*

* Calculate virtual_path once for all instances of a component class to improve performance.

    *Brad Parker*

## 2.17.1

* Fix bug where rendering Slot with empty block resulted in error.

    *Joel Hawksley*

## 2.17.0

* Slots return stripped HTML, removing leading and trailing whitespace.

    *Jason Long, Joel Hawksley*

## 2.16.0

* Add `--sidecar` option to the erb, haml and slim generators. Places the generated template in the sidecar directory.

    *Michael van Rooijen*

## 2.15.0

* Add support for templates as ViewComponent::Preview examples.

    *Juan Manuel Ramallo

## 2.14.1

* Allow using `render_inline` in test when the render monkey patch is disabled with `config.view_component.render_monkey_patch_enabled = false` in versions of Rails < 6.1.

    *Clément Joubert*

* Fix kwargs warnings in slotable.

    Fixes:

    ```console
    view_component/lib/view_component/slotable.rb:98: warning: Using the last argument as keyword parameters is deprecated; maybe ** should be added to the call
    view_component/test/app/components/slots_component.rb:18: warning: The called method `initialize' is defined here
    ```

    *Eileen M. Uchitelle*

## 2.14.0

* Add `config.preview_paths` to support multiple locations of component preview files. Deprecate `config.preview_path`.

    *Tomas Celizna*

* Only print warning about a missing capybara dependency if the `DEBUG` environment variable is set.

    *Richard Macklin*

## 2.13.0

* Add the ability to disable the render monkey patch with `config.view_component.render_monkey_patch_enabled`. In versions of Rails < 6.1, add `render_component` and `render_component_to_string` methods which can be used for rendering components instead of `render`.

    *Johannes Engl*

## 2.12.0

* Implement Slots as potential successor to Content Areas.

    *Jens Ljungblad, Brian Bugh, Jon Palmer, Joel Hawksley*

## 2.11.1

* Fix kwarg warnings in Ruby 2.7.

    *Joel Hawksley*

## 2.11.0

* Ensure Rails configuration is available within components.

    *Trevor Broaddus*

* Fix bug where global Rails helpers are inaccessible from nested components. Before, `helpers` was pointing to parent component.

    *Franco Sebregondi*

## 2.10.0

* Raise an `ArgumentError` with a helpful message when Ruby cannot parse a component class.

    *Max Beizer*

## 2.9.0

* Cache components per-request in development, preventing unnecessary recompilation during a single request.

    *Felipe Sateler*

## 2.8.0

* Add `before_render`, deprecating `before_render_check`.

    *Joel Hawksley*

## 2.7.0

* Add `rendered_component` method to `ViewComponent::TestHelpers` which exposes the raw output of the rendered component.

    *Richard Macklin*

* Support sidecar directories for views and other assets.

    *Jon Palmer*

## 2.6.0

* Add `config.view_component.preview_route` to set the endpoint for component previews. By default `/rails/view_components` is used.

    *Juan Manuel Ramallo*

* Raise error when initializer omits with_collection_parameter.

    *Joel Hawksley*

## 2.5.1

* Compile component before rendering collection.

    *Rainer Borene*

## v2.5.0

* Add counter variables when rendering collections.

    *Frank S*

* Add the ability to access params from preview examples.

    *Fabio Cantoni*

## v2.4.0

* Add `#render_to_string` support.

   *Jarod Reid*

* Declare explicit dependency on `activesupport`.

    *Richard Macklin*

* Remove `autoload`s of internal modules (`Previewable`, `RenderMonkeyPatch`, `RenderingMonkeyPatch`).

    *Richard Macklin*

* Remove `capybara` dependency.

    *Richard Macklin*

## v2.3.0

* Allow using inline render method(s) defined on a parent.

    *Simon Rand*

* Fix bug where inline variant render methods would never be called.

    *Simon Rand*

* ViewComponent preview index views use Rails internal layout instead of application's layout

    *Juan Manuel Ramallo*

## v2.2.2

* Add `Base.format` for better compatibility with `ActionView::Template`.

    *Joel Hawksley*

## v2.2.1

* Fix bug where template could not be found if `inherited` was redefined.

    *Joel Hawksley*

## v2.2.0

* Add support for `config.action_view.annotate_template_file_names` (coming in Rails 6.1).

    *Joel Hawksley*

* Remove initializer requirement from the component.

    *Vasiliy Ermolovich*

## v2.1.0

* Support rendering collections (e.g., `render(MyComponent.with_collection(@items))`).

    *Tim Clem*

## v2.0.0

* Move to `ViewComponent` namespace, removing all references to `ActionView`.

  * The gem name is now `view_component`.
  * ViewComponent previews are now accessed at `/rails/view_components`.
  * ViewComponents can _only_ be rendered with the instance syntax: `render(MyComponent.new)`. Support for all other syntaxes has been removed.
  * ActiveModel::Validations have been removed. ViewComponent generators no longer include validations.
  * In Rails 6.1, no monkey patching is used.
  * `to_component_class` has been removed.
  * All gem configuration is now in `config.view_component`.

## v1.17.0

* Support Ruby 2.4 in CI.

    *Andrew Mason*

* ViewComponent generators do not not prompt for content requirement.

    *Joel Hawksley*

* Add post-install message that gem has been renamed to `view_component`.

    *Joel Hawksley*

## v1.16.0

* Add `refute_component_rendered` test helper.

    *Joel Hawksley*

* Check for Rails before invocation.

    *Dave Paola*

* Allow components to be rendered without a template file (aka inline component).

    *Rainer Borene*

## v1.15.0

* Re-introduce ActionView::Component::TestHelpers.

    *Joel Hawksley*

* Bypass monkey patch on Rails 6.1 builds.

    *Joel Hawksley*

* Make `ActionView::Helpers::TagHelper` available in Previews.

    ```ruby
    def with_html_content
      render(MyComponent.new) do
        tag.div do
          content_tag(:span, "Hello")
        end
      end
    end
    ```

    *Sean Doyle*

## v1.14.1

* Fix bug where generator created invalid test code.

    *Joel Hawksley*

## v1.14.0

* Rename ActionView::Component::Base to ViewComponent::Base

    *Joel Hawksley*

## v1.13.0

* Allow components to be rendered inside controllers.

    *Joel Hawksley*

* Improve backtraces from exceptions raised in templates.

    *Blake Williams*

## v1.12.0

* Revert: Remove initializer requirement for Ruby 2.7+

    *Joel Hawksley*

* Restructure Railtie into Engine

    *Sean Doyle*

* Allow components to override before_render_check

    *Joel Hawksley*

## v1.11.1

* Relax Capybara requirement.

    *Joel Hawksley*

## v1.11.0

* Add support for Capybara matchers.

    *Joel Hawksley*

* Add erb, haml, & slim template generators

    *Asger Behncke Jacobsen*

## v1.10.0

* Deprecate all `render` syntaxes except for `render(MyComponent.new(foo: :bar))`

    *Joel Hawksley*

## v1.9.0

* Remove initializer requirement for Ruby 2.7+

    *Dylan Clark*

## v1.8.1

* Run validation checks before calling `#render?`.

    *Ash Wilson*

## v1.8.0

* Remove the unneeded ComponentExamplesController and simplify preview rendering.

    *Jon Palmer*

* Add `#render?` hook to easily allow components to be no-ops.

    *Kyle Fox*

* Don't assume ApplicationController exists.

    *Jon Palmer*

* Allow some additional checks to overrided render?

    *Sergey Malykh*

* Fix generator placing namespaced components in the root directory.

    *Asger Behncke Jacobsen*

* Fix cache test.

    *Sergey Malykh*

## v1.7.0

* Simplify validation of templates and compilation.

    *Jon Palmer*

* Add support for multiple content areas.

    *Jon Palmer*

## v1.6.2

* Fix Uninitialized Constant error.

    *Jon Palmer*

* Add basic github issue and PR templates.

    *Dylan Clark*

* Update readme phrasing around previews.

    *Justin Coyne*

## v1.6.1

* Allow Previews to have no layout.

    *Jon Palmer*

* Bump rack from 2.0.7 to 2.0.8.

    *Dependabot*

* Compile components on application boot when eager loading is enabled.

    *Joel Hawksley*

* Previews support content blocks.

    *Cesario Uy*

* Follow Rails conventions. (refactor)

    *Rainer Borene*

* Fix edge case issue with extracting variants from less conventional source_locations.

    *Ryan Workman*

## v1.6.0

* Avoid dropping elements in the render_inline test helper.

    *@dark-panda*

* Add test for helpers.asset_url.

    *Christopher Coleman*

* Add rudimentary compatibility with better_html.

    *Joel Hawksley*

* Template-less variants fall back to default template.

    *Asger Behncke Jacobsen*, *Cesario Uy*

* Generated tests use new naming convention.

    *Simon Træls Ravn*

* Eliminate sqlite dependency.

    *Simon Dawson*

* Add support for rendering components via #to_component_class

    *Vinicius Stock*

## v1.5.3

* Add support for RSpec to generators.

    *Dylan Clark, Ryan Workman*

* Require controllers as part of setting autoload paths.

    *Joel Hawksley*

## v1.5.2

* Disable eager loading initializer.

    *Kasper Meyer*

## v1.5.1

* Update railties class to work with Rails 6.

    *Juan Manuel Ramallo*

## v1.5.0

Note: `actionview-component` is now loaded by requiring `actionview/component`, not `actionview/component/base`.

* Fix issue with generating component method signatures.

    *Ryan Workman, Dylan Clark*

* Create component generator.

    *Vinicius Stock*

* Add helpers proxy.

    *Kasper Meyer*

* Introduce ActionView::Component::Previews.

    *Juan Manuel Ramallo*

## v1.4.0

* Fix bug where components broke in application paths with periods.

    *Anton, Joel Hawksley*

* Add support for `cache_if` in component templates.

    *Aaron Patterson, Joel Hawksley*

* Add support for variants.

    *Juan Manuel Ramallo*

* Fix bug in virtual path lookup.

    *Juan Manuel Ramallo*

* Preselect the rendered component in render_inline.

    *Elia Schito*

## v1.3.6

* Allow template file names without format.

    *Joel Hawksley*

* Add support for translations.

    *Juan Manuel Ramallo*

## v1.3.5

* Re-expose `controller` method.

    *Michael Emhofer, Joel Hawksley*

* Gem version numbers are now accessible through `ActionView::Component::VERSION`

    *Richard Macklin*

* Fix typo in README

    *ars moriendi*

## v1.3.4

* Template errors surface correct file and line number.

    *Justin Coyne*

* Allow access to `request` inside components.

    *Joel Hawksley*

## v1.3.3

* Do not raise error when sidecar files that are not templates exist.

    *Joel Hawksley*

## v1.3.2

* Support rendering views from inside component templates.

    *Patrick Sinclair*

## v1.3.1

* Fix bug where rendering nested content caused an error.

    *Joel Hawksley, Aaron Patterson*

## v1.3.0

* Components are rendered with enough controller context to support rendering of partials and forms.

    *Patrick Sinclair, Joel Hawksley, Aaron Patterson*

## v1.2.1

* `actionview-component` is now tested against Ruby 2.3/2.4 and Rails 5.0.0.

## v1.2.0

* The `render_component` test helper has been renamed to `render_inline`. `render_component` has been deprecated and will be removed in v2.0.0.

    *Joel Hawksley*

* Components are now rendered with `render MyComponent, foo: :bar` syntax. The existing `render MyComponent.new(foo: :bar)` syntax has been deprecated and will be removed in v2.0.0.

    *Joel Hawksley*

## v1.1.0

* Components now inherit from ActionView::Component::Base

    *Joel Hawksley*

## v1.0.1

* Always recompile component templates outside production.

    *Joel Hawksley, John Hawthorn*

## v1.0.0

This release extracts the `ActionView::Component` library from the GitHub application.

It will be published on RubyGems under the existing `actionview-component` gem name, as @chancancode has passed us ownership of the gem.<|MERGE_RESOLUTION|>--- conflicted
+++ resolved
@@ -1,16 +1,12 @@
 # CHANGELOG
 
-<<<<<<< HEAD
 ## master
 
+* Fix uninitialized constant error from `with_collection` when `eager_load` is disabled.
+
+    *Josh Gross*
+
 ## 2.18.2
-=======
-* Fix uninitialized constant error from `with_collection` when `eager_load` is disabled.
-
-    *Josh Gross*
-
-# 2.18.2
->>>>>>> 04f5cd78
 
 * Raise an error if controller or view context is accessed during initialize as they are only available in render.
 
