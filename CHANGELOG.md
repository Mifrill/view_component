# master

<<<<<<< HEAD
* Change `config.preview_path` to `config.preview_paths` to support multiple locations of component preview files.

  *Tomas Celizna*
=======
# 2.13.0

* Add the ability to disable the render monkey patch with `config.view_component.render_monkey_patch_enabled`. In versions of Rails < 6.1, add `render_component` and `render_component_to_string` methods which can be used for rendering components instead of `render`.

    *Johannes Engl*

# 2.12.0

* Implement Slots as potential successor to Content Areas.

    *Jens Ljungblad, Brian Bugh, Jon Palmer, Joel Hawksley*
>>>>>>> adda1c1b

# 2.11.1

* Fix kwarg warnings in Ruby 2.7.

    *Joel Hawksley*

# 2.11.0

* Ensure Rails configuration is available within components.

    *Trevor Broaddus*

* Fix bug where global Rails helpers are inaccessible from nested components. Before, `helpers` was pointing to parent component.

    *Franco Sebregondi*

# 2.10.0

* Raise an `ArgumentError` with a helpful message when Ruby cannot parse a component class.

    *Max Beizer*

# 2.9.0

* Cache components per-request in development, preventing unnecessary recompilation during a single request.

    *Felipe Sateler*

# 2.8.0

* Add `before_render`, deprecating `before_render_check`.

    *Joel Hawksley*

# 2.7.0

* Add `rendered_component` method to `ViewComponent::TestHelpers` which exposes the raw output of the rendered component.

    *Richard Macklin*

* Support sidecar directories for views and other assets.

    *Jon Palmer*

# 2.6.0

* Add `config.view_component.preview_route` to set the endpoint for component previews. By default `/rails/view_components` is used.

    *Juan Manuel Ramallo*

* Raise error when initializer omits with_collection_parameter.

    *Joel Hawksley*

# 2.5.1

* Compile component before rendering collection.

    *Rainer Borene*

# v2.5.0

* Add counter variables when rendering collections.

    *Frank S*

* Add the ability to access params from preview examples.

    *Fabio Cantoni*

# v2.4.0

* Add `#render_to_string` support.

   *Jarod Reid*

* Declare explicit dependency on `activesupport`.

    *Richard Macklin*

* Remove `autoload`s of internal modules (`Previewable`, `RenderMonkeyPatch`, `RenderingMonkeyPatch`).

    *Richard Macklin*

* Remove `capybara` dependency.

    *Richard Macklin*

# v2.3.0

* Allow using inline render method(s) defined on a parent.

    *Simon Rand*

* Fix bug where inline variant render methods would never be called.

    *Simon Rand*

* ViewComponent preview index views use Rails internal layout instead of application's layout

    *Juan Manuel Ramallo*

# v2.2.2

* Add `Base.format` for better compatibility with `ActionView::Template`.

    *Joel Hawksley*

# v2.2.1

* Fix bug where template could not be found if `inherited` was redefined.

    *Joel Hawksley*

# v2.2.0

* Add support for `config.action_view.annotate_template_file_names` (coming in Rails 6.1).

    *Joel Hawksley*

* Remove initializer requirement from the component.

    *Vasiliy Ermolovich*

# v2.1.0

* Support rendering collections (e.g., `render(MyComponent.with_collection(@items))`).

    *Tim Clem*

# v2.0.0

* Move to `ViewComponent` namespace, removing all references to `ActionView`.

    * The gem name is now `view_component`.
    * ViewComponent previews are now accessed at `/rails/view_components`.
    * ViewComponents can _only_ be rendered with the instance syntax: `render(MyComponent.new)`. Support for all other syntaxes has been removed.
    * ActiveModel::Validations have been removed. ViewComponent generators no longer include validations.
    * In Rails 6.1, no monkey patching is used.
    * `to_component_class` has been removed.
    * All gem configuration is now in `config.view_component`.

# v1.17.0

* Support Ruby 2.4 in CI.

    *Andrew Mason*

* ViewComponent generators do not not prompt for content requirement.

    *Joel Hawksley*

* Add post-install message that gem has been renamed to `view_component`.

    *Joel Hawksley*

# v1.16.0

* Add `refute_component_rendered` test helper.

    *Joel Hawksley*

* Check for Rails before invocation.

    *Dave Paola*

* Allow components to be rendered without a template file (aka inline component).

    *Rainer Borene*

# v1.15.0

* Re-introduce ActionView::Component::TestHelpers.

    *Joel Hawksley*

* Bypass monkey patch on Rails 6.1 builds.

    *Joel Hawksley*

* Make `ActionView::Helpers::TagHelper` available in Previews.

    ```ruby
    def with_html_content
      render(MyComponent.new) do
        tag.div do
          content_tag(:span, "Hello")
        end
      end
    end
    ```

    *Sean Doyle*

# v1.14.1

* Fix bug where generator created invalid test code.

    *Joel Hawksley*

# v1.14.0

* Rename ActionView::Component::Base to ViewComponent::Base

    *Joel Hawksley*

# v1.13.0

* Allow components to be rendered inside controllers.

    *Joel Hawksley*

* Improve backtraces from exceptions raised in templates.

    *Blake Williams*

# v1.12.0

* Revert: Remove initializer requirement for Ruby 2.7+

    *Joel Hawksley*

* Restructure Railtie into Engine

    *Sean Doyle*

* Allow components to override before_render_check

    *Joel Hawksley*

# v1.11.1

* Relax Capybara requirement.

    *Joel Hawksley*

# v1.11.0

* Add support for Capybara matchers.

    *Joel Hawksley*

* Add erb, haml, & slim template generators

    *Asger Behncke Jacobsen*

# v1.10.0

* Deprecate all `render` syntaxes except for `render(MyComponent.new(foo: :bar))`

    *Joel Hawksley*

# v1.9.0

* Remove initializer requirement for Ruby 2.7+

    *Dylan Clark*

# v1.8.1

* Run validation checks before calling `#render?`.

    *Ash Wilson*

# v1.8.0

* Remove the unneeded ComponentExamplesController and simplify preview rendering.

    *Jon Palmer*

* Add `#render?` hook to easily allow components to be no-ops.

    *Kyle Fox*

* Don't assume ApplicationController exists.

    *Jon Palmer*

* Allow some additional checks to overrided render?

    *Sergey Malykh*

* Fix generator placing namespaced components in the root directory.

    *Asger Behncke Jacobsen*

* Fix cache test.

    *Sergey Malykh*

# v1.7.0

* Simplify validation of templates and compilation.

    *Jon Palmer*

* Add support for multiple content areas.

    *Jon Palmer*

# v1.6.2

* Fix Uninitialized Constant error.

    *Jon Palmer*

* Add basic github issue and PR templates.

    *Dylan Clark*

* Update readme phrasing around previews.

    *Justin Coyne*

# v1.6.1

* Allow Previews to have no layout.

    *Jon Palmer*

* Bump rack from 2.0.7 to 2.0.8.

    *Dependabot*

* Compile components on application boot when eager loading is enabled.

    *Joel Hawksley*

* Previews support content blocks.

    *Cesario Uy*

* Follow Rails conventions. (refactor)

    *Rainer Borene*

* Fix edge case issue with extracting variants from less conventional source_locations.

    *Ryan Workman*

# v1.6.0

* Avoid dropping elements in the render_inline test helper.

    *@dark-panda*

* Add test for helpers.asset_url.

    *Christopher Coleman*

* Add rudimentary compatibility with better_html.

    *Joel Hawksley*

* Template-less variants fall back to default template.

    *Asger Behncke Jacobsen*, *Cesario Uy*

* Generated tests use new naming convention.

    *Simon Træls Ravn*

* Eliminate sqlite dependency.

    *Simon Dawson*

* Add support for rendering components via #to_component_class

    *Vinicius Stock*

# v1.5.3

* Add support for RSpec to generators.

    *Dylan Clark, Ryan Workman*

* Require controllers as part of setting autoload paths.

    *Joel Hawksley*

# v1.5.2

* Disable eager loading initializer.

    *Kasper Meyer*

# v1.5.1

* Update railties class to work with Rails 6.

    *Juan Manuel Ramallo*

# v1.5.0

Note: `actionview-component` is now loaded by requiring `actionview/component`, not `actionview/component/base`.

* Fix issue with generating component method signatures.

    *Ryan Workman, Dylan Clark*

* Create component generator.

    *Vinicius Stock*

* Add helpers proxy.

    *Kasper Meyer*

* Introduce ActionView::Component::Previews.

    *Juan Manuel Ramallo*

# v1.4.0

* Fix bug where components broke in application paths with periods.

    *Anton, Joel Hawksley*

* Add support for `cache_if` in component templates.

    *Aaron Patterson, Joel Hawksley*

* Add support for variants.

    *Juan Manuel Ramallo*

* Fix bug in virtual path lookup.

    *Juan Manuel Ramallo*

* Preselect the rendered component in render_inline.

    *Elia Schito*

# v1.3.6

* Allow template file names without format.

    *Joel Hawksley*

* Add support for translations.

    *Juan Manuel Ramallo*

# v1.3.5

* Re-expose `controller` method.

    *Michael Emhofer, Joel Hawksley*

* Gem version numbers are now accessible through `ActionView::Component::VERSION`

    *Richard Macklin*

* Fix typo in README

    *ars moriendi*

# v1.3.4

* Template errors surface correct file and line number.

    *Justin Coyne*

* Allow access to `request` inside components.

    *Joel Hawksley*

# v1.3.3

*   Do not raise error when sidecar files that are not templates exist.

    *Joel Hawksley*

# v1.3.2

*   Support rendering views from inside component templates.

    *Patrick Sinclair*

# v1.3.1

*   Fix bug where rendering nested content caused an error.

    *Joel Hawksley, Aaron Patterson*

# v1.3.0

*   Components are rendered with enough controller context to support rendering of partials and forms.

    *Patrick Sinclair, Joel Hawksley, Aaron Patterson*

# v1.2.1

*   `actionview-component` is now tested against Ruby 2.3/2.4 and Rails 5.0.0.

# v1.2.0

*   The `render_component` test helper has been renamed to `render_inline`. `render_component` has been deprecated and will be removed in v2.0.0.

    *Joel Hawksley*

*   Components are now rendered with `render MyComponent, foo: :bar` syntax. The existing `render MyComponent.new(foo: :bar)` syntax has been deprecated and will be removed in v2.0.0.

    *Joel Hawksley*

# v1.1.0

*   Components now inherit from ActionView::Component::Base

    *Joel Hawksley*

# v1.0.1

*   Always recompile component templates outside production.

    *Joel Hawksley, John Hawthorn*

# v1.0.0

This release extracts the `ActionView::Component` library from the GitHub application.

It will be published on RubyGems under the existing `actionview-component` gem name, as @chancancode has passed us ownership of the gem.<|MERGE_RESOLUTION|>--- conflicted
+++ resolved
@@ -1,10 +1,10 @@
 # master
 
-<<<<<<< HEAD
-* Change `config.preview_path` to `config.preview_paths` to support multiple locations of component preview files.
+
+* Add `config.preview_paths` to support multiple locations of component preview files. Deprecate `config.preview_path`.
 
   *Tomas Celizna*
-=======
+
 # 2.13.0
 
 * Add the ability to disable the render monkey patch with `config.view_component.render_monkey_patch_enabled`. In versions of Rails < 6.1, add `render_component` and `render_component_to_string` methods which can be used for rendering components instead of `render`.
@@ -16,7 +16,6 @@
 * Implement Slots as potential successor to Content Areas.
 
     *Jens Ljungblad, Brian Bugh, Jon Palmer, Joel Hawksley*
->>>>>>> adda1c1b
 
 # 2.11.1
 
